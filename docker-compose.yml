--- conflicted
+++ resolved
@@ -37,7 +37,6 @@
       ports: 
         - "6379:6379" # TODO: close after DEBUG
         
-
   cqworker:
      restart: always
      container_name: occi-cq-worker
@@ -47,19 +46,11 @@
       - .:/occi
      depends_on:
        - rmq
-<<<<<<< HEAD
-       - redis
-
-  ayworker:
-    restart: always
-    container_name: ay-worker
-=======
        - redis 
 
   ayworker:
     restart: always
     container_name: occi-ay-worker
->>>>>>> 4e02bd49
     image: node:16-alpine
     volumes:
       - .:/compute-worker # main directory so we can find the .env
@@ -68,9 +59,6 @@
     depends_on:
       - rmq
       - redis
-<<<<<<< HEAD
-=======
 
   #### !!!! node-celery does not support flower !!!! ####
-  
->>>>>>> 4e02bd49
+  